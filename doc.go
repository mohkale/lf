--- conflicted
+++ resolved
@@ -27,13 +27,10 @@
     open                     (default 'l' and '<right>')
     top                      (default 'gg' and '<home>')
     bottom                   (default 'G' and '<end>')
-<<<<<<< HEAD
     high                     (default 'H')
     middle                   (default 'M')
     low                      (default 'L')
-=======
     toggle
->>>>>>> d25faf71
     invert                   (default 'v')
     unselect                 (default 'u')
     glob-select
